import 'dart:convert';
import 'dart:io';

import 'package:distribute_cli/app_builder/android/arguments.dart'
    as android_arguments;
import 'package:distribute_cli/parsers/compress_files.dart';

import '../files.dart';
import '../parsers/job_arguments.dart';
import 'ios/arguments.dart' as ios_arguments;

/// Abstract class representing build arguments for the build process.
///
/// The [BuildArguments] class defines the structure for arguments
/// used in the build process, such as binary type, build mode, and
/// additional custom arguments.
abstract class BuildArguments extends JobArguments {
  /// The type of binary to build (e.g., apk, aab).
  final String binaryType;

  /// The output path for the build (optional).
  String? output;

  /// The target file to build (optional).
  final String? target;

  /// The build mode (e.g., release, debug).
  final String? buildMode;

  /// The flavor of the build (optional).
  final String? flavor;

  /// Dart defines as a string (optional).
  final String? dartDefines;

  /// Path to a file containing Dart defines (optional).
  final String? dartDefinesFile;

  /// The build name (optional).
  final String? buildName;

  /// The build number (optional).
  final String? buildNumber;

  /// Whether to run `pub get` before building.
  final bool pub;

  /// Additional custom arguments for the build process (optional).
  final List<String>? customArgs;

  /// The source directory for the build.
  final String buildSourceDir;

  late BuilderJob parent;

  /// Creates a new `BuildArguments` instance.
  ///
  /// - [binaryType]: The type of binary to build.
  /// - [buildMode]: The build mode (default is 'release').
  /// - [target]: The target file to build (optional).
  /// - [flavor]: The flavor of the build (optional).
  /// - [dartDefines]: Dart defines as a string (optional).
  /// - [dartDefinesFile]: Path to a file containing Dart defines (optional).
  /// - [customArgs]: Additional custom arguments for the build process (optional).
  /// - [buildName]: The build name (optional).
  /// - [buildNumber]: The build number (optional).
  /// - [pub]: Whether to run `pub get` before building (default is true).
  BuildArguments(
    super.variables, {
    this.buildMode = 'release',
    this.output,
    this.target,
    required this.binaryType,
    required this.buildSourceDir,
    this.flavor,
    this.dartDefines,
    this.dartDefinesFile,
    this.customArgs,
    this.buildName,
    this.buildNumber,
    this.pub = true,
  });

  /// Returns the list of arguments for the build process.
  @override
  List<String> get argumentBuilder => [
        if (binaryType.isNotEmpty) binaryType,
        if (target?.isNotEmpty ?? false) '--target=$target',
        if (buildMode?.isNotEmpty ?? false) '--$buildMode',
        if (flavor?.isNotEmpty ?? false) '--flavor=$flavor',
        if (dartDefines?.isNotEmpty ?? false) '--dart-defines=$dartDefines',
        if (dartDefinesFile?.isNotEmpty ?? false)
          '--dart-defines-file=$dartDefinesFile',
        if (buildName?.isNotEmpty ?? false) '--build-name=$buildName',
        if (buildNumber?.isNotEmpty ?? false) '--build-number=$buildNumber',
        if (pub) '--pub' else '--no-pub',
        if (customArgs != null) ...customArgs!,
      ];

  /// Executes the build process.
  ///
  /// Returns the exit code of the build process.
<<<<<<< HEAD
  Future<int> build() async {
    await printJob();
    final arguments = await this.arguments;
    logger.logDebug.call(
        "Starting build with flutter ${["build", ...arguments].join(" ")}");
    final process = await Process.start("flutter", ["build", ...arguments]);
    process.stdout.transform(utf8.decoder).listen(logger.logDebug);
    process.stderr.transform(utf8.decoder).listen(logger.logErrorVerbose);
=======
  Future<int> build(final environments,
      {Function(String)? onVerbose, Function(String)? onError}) async {
    ColorizeLogger logger = ColorizeLogger(true);
    final rawArguments = toJson();
    rawArguments.removeWhere((key, value) => value == null);
    if (logger.isVerbose) {
      logger.logInfo("Running build with configurations:");
      for (var value in rawArguments.keys) {
        logger.logInfo(" - $value: ${rawArguments[value]}");
      }
      logger.logEmpty();
    }
    onVerbose?.call("Starting build with `flutter ${substituteVariables([
          "build",
          ...results
        ].join(" "), environments)}`");
    final process = await Process.start("flutter",
        ["build", ...results.map((e) => substituteVariables(e, environments))],
        runInShell: true, includeParentEnvironment: true);
    process.stdout.transform(utf8.decoder).listen(onVerbose);
    process.stderr.transform(utf8.decoder).listen(onError);
>>>>>>> 1a549bb9
    final exitCode = await process.exitCode;
    if (exitCode != 0) {
      logger.logDebug.call("Build failed with exit code: $exitCode");
      return exitCode;
    }
    // Move the output files to the distribution directory
    final moveResult = await _moveOutputFiles();
    if (moveResult != 0) return moveResult;

    // Generate zip symbols and put it on android's distribution directory
    if ((this is android_arguments.Arguments)) {
      if (buildMode == "release" &&
          (this as android_arguments.Arguments).generateDebugSymbols) {
        final zipResult = await _generateAndCopyZipSymbols();
        if (zipResult != 0) return zipResult;
      }
    }
    return exitCode;
  }

  Future<int> _moveOutputFiles() async {
    if (this is android_arguments.Arguments) {
      android_arguments.Arguments androidArgs =
          this as android_arguments.Arguments;
      String target =
          androidArgs.output ?? Files.androidDistributionOutputDir.path;
      final output = await Files.copyFiles(buildSourceDir, target,
              fileType: [binaryType], mode: buildMode ?? "release")
          .catchError((e) {
        logger.logErrorVerbose.call(e.toString());
        return null;
      });
      if (output == null) {
        logger.logErrorVerbose
            .call("Failed to copy files from $buildSourceDir to $target");
        return 1;
      }
    } else if (this is ios_arguments.Arguments) {
      ios_arguments.Arguments iosArgs = this as ios_arguments.Arguments;
      String target = iosArgs.output ?? Files.iosDistributionOutputDir.path;
      final output = await Files.copyFiles(buildSourceDir, target,
              fileType: ["ipa"], mode: buildMode ?? "release")
          .catchError((e) => null);
      if (output == null) {
        logger.logErrorVerbose
            .call("Failed to copy files from $buildSourceDir to $target");
        return 1;
      }
    }
    return 0;
  }

  Future<int> _generateAndCopyZipSymbols() async {
    logger.logDebug.call("Generating zip symbols");
    final outputDir = Directory(
        "build/app/intermediates/merged_native_libs/release/mergeReleaseNativeLibs/out/lib");
    if (!outputDir.existsSync()) {
      logger.logDebug.call("Failed to generate zip symbols");
      return 1;
    }

    outputDir.listSync().forEach((value) {
      if (value is File) {
        value.deleteSync();
      }
    });
<<<<<<< HEAD
    final zipExitProcess = await Process.start(
        "zip", ["-r", "debug_symbols.zip", "."],
        workingDirectory: outputDir.path);
    zipExitProcess.stdout.transform(utf8.decoder).listen(logger.logDebug);
    zipExitProcess.stderr
        .transform(utf8.decoder)
        .listen(logger.logErrorVerbose);
    final zipExitCode = await zipExitProcess.exitCode;
=======
    final zipExitProcess = await CompressFiles.compress('.', outputDir.path);
    final zipExitCode = zipExitProcess;
>>>>>>> 1a549bb9
    if (zipExitCode != 0) {
      logger.logDebug
          .call("Failed to generate zip symbols with exit code: $zipExitCode");
      return zipExitCode;
    } else {
      final zipFile = File("${outputDir.path}/debug_symbols.zip");
      logger.logDebug.call("Debug symbols generated successfully");
      try {
        if (File("$output/debug_symbols.zip").existsSync()) {
          await File("$output/debug_symbols.zip").delete();
        }
        await zipFile.copy("$output/debug_symbols.zip");
        logger.logDebug.call(
            "Debug symbols generated and copied to $output/debug_symbols.zip");
      } catch (e) {
        logger.logDebug.call("Failed to copy debug symbols: $e");
        return 1;
      } finally {
        zipFile.delete();
      }
    }
    return 0;
  }
}<|MERGE_RESOLUTION|>--- conflicted
+++ resolved
@@ -100,7 +100,6 @@
   /// Executes the build process.
   ///
   /// Returns the exit code of the build process.
-<<<<<<< HEAD
   Future<int> build() async {
     await printJob();
     final arguments = await this.arguments;
@@ -109,29 +108,6 @@
     final process = await Process.start("flutter", ["build", ...arguments]);
     process.stdout.transform(utf8.decoder).listen(logger.logDebug);
     process.stderr.transform(utf8.decoder).listen(logger.logErrorVerbose);
-=======
-  Future<int> build(final environments,
-      {Function(String)? onVerbose, Function(String)? onError}) async {
-    ColorizeLogger logger = ColorizeLogger(true);
-    final rawArguments = toJson();
-    rawArguments.removeWhere((key, value) => value == null);
-    if (logger.isVerbose) {
-      logger.logInfo("Running build with configurations:");
-      for (var value in rawArguments.keys) {
-        logger.logInfo(" - $value: ${rawArguments[value]}");
-      }
-      logger.logEmpty();
-    }
-    onVerbose?.call("Starting build with `flutter ${substituteVariables([
-          "build",
-          ...results
-        ].join(" "), environments)}`");
-    final process = await Process.start("flutter",
-        ["build", ...results.map((e) => substituteVariables(e, environments))],
-        runInShell: true, includeParentEnvironment: true);
-    process.stdout.transform(utf8.decoder).listen(onVerbose);
-    process.stderr.transform(utf8.decoder).listen(onError);
->>>>>>> 1a549bb9
     final exitCode = await process.exitCode;
     if (exitCode != 0) {
       logger.logDebug.call("Build failed with exit code: $exitCode");
@@ -198,19 +174,8 @@
         value.deleteSync();
       }
     });
-<<<<<<< HEAD
-    final zipExitProcess = await Process.start(
-        "zip", ["-r", "debug_symbols.zip", "."],
-        workingDirectory: outputDir.path);
-    zipExitProcess.stdout.transform(utf8.decoder).listen(logger.logDebug);
-    zipExitProcess.stderr
-        .transform(utf8.decoder)
-        .listen(logger.logErrorVerbose);
-    final zipExitCode = await zipExitProcess.exitCode;
-=======
     final zipExitProcess = await CompressFiles.compress('.', outputDir.path);
     final zipExitCode = zipExitProcess;
->>>>>>> 1a549bb9
     if (zipExitCode != 0) {
       logger.logDebug
           .call("Failed to generate zip symbols with exit code: $zipExitCode");
